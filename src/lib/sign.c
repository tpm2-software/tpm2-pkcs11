/* SPDX-License-Identifier: BSD-2 */
/*
 * Copyright (c) 2018, Intel Corporation
 * All rights reserved.
 */
#include <stdlib.h>

#include <openssl/rand.h>
#include <openssl/rsa.h>

#include "checks.h"
#include "log.h"
#include "session.h"
#include "session_ctx.h"
#include "sign.h"
#include "token.h"
#include "tpm.h"

typedef struct sign_opdata sign_opdata;
struct sign_opdata {
    tobject *tobj;
    CK_MECHANISM_TYPE mtype;
    bool do_hash;
    union {
        twist buffer;
        uint32_t sequence_handle;
    };
};

static bool is_hashing_needed(CK_MECHANISM_TYPE mech) {

    switch(mech) {
    case CKM_SHA1_RSA_PKCS:
    case CKM_SHA256_RSA_PKCS:
    case CKM_SHA384_RSA_PKCS:
    case CKM_SHA512_RSA_PKCS:
        return true;
    case CKM_RSA_PKCS:
        return false;
    default:
        LOGE("Unknown mech: %lu", mech);
    }

    return false;
}

static CK_RV common_init(operation op, token *tok, CK_MECHANISM_PTR mechanism, CK_OBJECT_HANDLE key) {

    check_pointer(mechanism);

    CK_RV rv = CKR_GENERAL_ERROR;

    /*
     * Start a hashing sequence with the TPM, but only if requested.
     * Some callers perform hashing and padding "off-card".
     */
    uint32_t sequence_handle = 0;
    bool do_hash = is_hashing_needed(mechanism->mechanism);
    if (do_hash) {
        tpm_ctx *tpm = tok->tctx;
        rv = tpm_hash_init(tpm, mechanism->mechanism, &sequence_handle);
        if (rv != CKR_OK) {
            return rv;
        }
    }

    bool is_active = token_opdata_is_active(tok);
    if (is_active) {
        return CKR_OPERATION_ACTIVE;
    }

    sign_opdata *opdata = calloc(1, sizeof(*opdata));
    if (!opdata) {
        return CKR_HOST_MEMORY;
    }


    rv = token_load_object(tok, key, &opdata->tobj);
    if (rv != CKR_OK) {
        return rv;
    }

    opdata->do_hash = do_hash;
    opdata->mtype = mechanism->mechanism;
    opdata->sequence_handle = sequence_handle;

    /*
     * Store everything for later
     */
    token_opdata_set(tok, op, opdata);

    return CKR_OK;
}

static CK_RV common_update(operation op, token *tok, unsigned char *part, unsigned long part_len) {

    check_pointer(part);

    CK_RV rv = CKR_GENERAL_ERROR;

    sign_opdata *opdata = NULL;
    rv = token_opdata_get(tok, op, &opdata);
    if (rv != CKR_OK) {
        return rv;
    }

    if (opdata->do_hash) {
        tpm_ctx *tpm = tok->tctx;
        rv = tpm_hash_update(tpm, opdata->sequence_handle, part, part_len);
        if (rv != CKR_OK) {
            return rv;
        }
    } else {
        twist tmp = twistbin_append(opdata->buffer, part, part_len);
        if (!tmp) {
            return CKR_HOST_MEMORY;
        }
        opdata->buffer = tmp;
    }

    return CKR_OK;
}

CK_RV sign_init(token *tok, CK_MECHANISM *mechanism, CK_OBJECT_HANDLE key) {

    return common_init(operation_sign, tok, mechanism, key);
}

CK_RV sign_update(token *tok, unsigned char *part, unsigned long part_len) {

    return common_update(operation_sign, tok, part, part_len);
}

CK_RV sign_final(token *tok, unsigned char *signature, unsigned long *signature_len) {

    check_pointer(signature);
    check_pointer(signature_len);

    CK_RV rv = CKR_GENERAL_ERROR;

    CK_BYTE_PTR hash = NULL;
    CK_ULONG hash_len = 0;

    sign_opdata *opdata = NULL;
    rv = token_opdata_get(tok, operation_sign, &opdata);
    if (rv != CKR_OK) {
        return rv;
    }

    assert(opdata);

    tpm_ctx *tpm = tok->tctx;

    /*
     * Double checking of opdata to silence scan-build
     */
    if (opdata->do_hash) {

        hash_len = utils_get_halg_size(opdata->mtype);

        if (!signature) {
        	*signature_len = hash_len;
        	LOGV("returning signature_len of %lu", *signature_len);
        	return CKR_OK;
        }

        hash = malloc(hash_len);
        if (!hash) {
            LOGE("oom");
            rv = CKR_HOST_MEMORY;
            goto session_out;
        }

        rv = tpm_hash_final(tpm, opdata->sequence_handle, hash, &hash_len);
        if (rv != CKR_OK) {
            goto session_out;
        }
    }

    /*
     * In the case of CKM_RSA_PKCS the raw DigestInfo structure has been done off-card, just perform
     * a an RSA PKCS1.5 padded private-key encryption formally known as RSA decrypt.
     *
     * This method should also be used if the TPM doesn't support the hash algorithm, ie hash off card,
     * build digest info ASN1 structure, apply padding and RSA_Decrypt().
     */
    if (opdata->mtype == CKM_RSA_PKCS) {

        CK_ATTRIBUTE_PTR a = object_get_attribute(opdata->tobj, CKA_MODULUS);
        if (!a) {
            LOGE("Signing key has no modulus");
            goto session_out;
        }

        hash_len = a->ulValueLen;

        if (!signature) {
        	*signature_len = hash_len;
        	LOGV("signature length will be %lu", *signature_len);
        	return CKR_OK;
        }

        hash = malloc(hash_len);
        if (!hash_len) {
            LOGE("oom");
            rv = CKR_HOST_MEMORY;
            goto session_out;
        }

        /* Apply the PKCS1.5 padding */
        unsigned int len = twist_len(opdata->buffer);
        int rc = RSA_padding_add_PKCS1_type_1(hash, hash_len,
                (unsigned char *)opdata->buffer, len);
        if (!rc) {
            LOGE("Applying RSA padding failed");
            goto session_out;
        }

        rv = tpm_rsa_decrypt(tpm, opdata->tobj, opdata->mtype, hash, hash_len, signature, signature_len);
        if (rv != CKR_OK) {
            goto session_out;
        }
    } else {
        bool res = tpm_sign(tpm, opdata->tobj, opdata->mtype, hash, hash_len, signature, signature_len);
        if (!res) {
            goto session_out;
        }
    }

    rv = CKR_OK;

session_out:

    free(hash);

    if (opdata && !opdata->do_hash) {
        twist_free(opdata->buffer);
    }

    token_opdata_clear(tok);
    free(opdata);

    return rv;
}

CK_RV sign(token *tok, unsigned char *data, unsigned long data_len, unsigned char *signature, unsigned long *signature_len) {

<<<<<<< HEAD
    CK_RV rv = CKR_OK;
    if (signature){
        rv = sign_update(session, data, data_len);
    }
=======
    CK_RV rv = sign_update(tok, data, data_len);
>>>>>>> 8cf1eb8e
    if (rv != CKR_OK) {
        return rv;
    }

    return sign_final(tok, signature, signature_len);
}

CK_RV verify_init (token *tok, CK_MECHANISM *mechanism, CK_OBJECT_HANDLE key) {

    return common_init(operation_verify, tok, mechanism, key);
}

CK_RV verify_update (token *tok, unsigned char *part, unsigned long part_len) {

    return common_update(operation_verify, tok, part, part_len);
}

CK_RV verify_final (token *tok, unsigned char *signature, unsigned long signature_len) {

    check_pointer(signature);
    check_pointer(signature_len);

    CK_RV rv = CKR_GENERAL_ERROR;

    sign_opdata *opdata = NULL;
    rv = token_opdata_get(tok, operation_verify, &opdata);
    if (rv != CKR_OK) {
        return rv;
    }

    tpm_ctx *tpm = tok->tctx;

    // TODO mode to buffer size
    CK_BYTE hash[1024];
    CK_ULONG hash_len = sizeof(hash);

    rv = tpm_hash_final(tpm, opdata->sequence_handle, hash, &hash_len);
    if (rv != CKR_OK) {
        return rv;
    }

    bool res = tpm_verify(tpm, opdata->tobj, hash, hash_len, signature, signature_len);
    rv = res ? CKR_OK : CKR_GENERAL_ERROR;
    if (rv != CKR_OK) {
        return rv;
    }

    token_opdata_clear(tok);
    free(opdata);

    return rv;
}

CK_RV verify(token *tok, unsigned char *data, unsigned long data_len, unsigned char *signature, unsigned long signature_len) {

    CK_RV rv = verify_update(tok, data, data_len);
    if (rv != CKR_OK) {
        return rv;
    }

    return verify_final(tok, signature, signature_len);
}<|MERGE_RESOLUTION|>--- conflicted
+++ resolved
@@ -245,14 +245,10 @@
 
 CK_RV sign(token *tok, unsigned char *data, unsigned long data_len, unsigned char *signature, unsigned long *signature_len) {
 
-<<<<<<< HEAD
     CK_RV rv = CKR_OK;
     if (signature){
         rv = sign_update(session, data, data_len);
     }
-=======
-    CK_RV rv = sign_update(tok, data, data_len);
->>>>>>> 8cf1eb8e
     if (rv != CKR_OK) {
         return rv;
     }
