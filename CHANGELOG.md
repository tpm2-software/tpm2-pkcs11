--- conflicted
+++ resolved
@@ -1,6 +1,5 @@
 # Changelog
 
-<<<<<<< HEAD
 ### next - next
   * C_InitToken: Fix improper SRK handle of 0x81000000, it should be 0x81000001.
   * Fix a leak in in tpm.c of an EVP_PKEY object.
@@ -24,17 +23,16 @@
   * Support for selectable backend using TPM2_PKCS11_BACKEND=esysdb being current version.
   * Support for backend fapi that uses the tss2-fapi keystore instead of an sqlite db.
 
-### 1.1.1 - 2020-06-19
-
-  * test/pkcs-get-mechanism: allow a maximum key size of 3072 bits.
-=======
 ### 1.2.0 - 2020-03-30
   * Fix PSS signatures. Non-FIPS mode TPMs produce PSS signatures with a
     max salt len that poses interoperability issues with verifying clients,
     notably TLS in OpenSSL.
   * Handle Esys\_LoadExternal() API change where the hierarchy handle switches to an
     ESYS\_TR rather than a TPM2\_RH\_.
->>>>>>> 7db0e907
+
+### 1.1.1 - 2020-06-19
+
+  * test/pkcs-get-mechanism: allow a maximum key size of 3072 bits.
 
 ### 1.1.0 - 2020-03-09
   * DB Schema Change from 1 to 3.
@@ -58,7 +56,6 @@
   * release: add missing tests to tarball no matter configure options.
   * test: fix invalid flags on CKM_SHA512_RSA_PKCS causing test failures.
   * Switch OASIS pkcs11 headers to FSF Unlimited License Headers.
-<<<<<<< HEAD
 
 ### 1.0.3 - 2020-06-15
 
@@ -68,9 +65,6 @@
 
   * Fix build issue about unused variable config. Notably fixes gcc10 builds.
 
-=======
-    
->>>>>>> 7db0e907
 ### 1.0.1 - 2020-1-6
 
   * stop linking against libdl
