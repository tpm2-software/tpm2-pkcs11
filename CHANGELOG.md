# Changelog

<<<<<<< HEAD
### next
  * Fix warning ../configure: line 14383: ]: command not found
  * Fix CKM_RSA_PKCS_PSS mechanism.

### 1.4.0-RC0 - 2020-08-17
=======
### 1.4.0 - 2020-08-24
>>>>>>> 78bbf6a0
  * Fix superflous error message when falling back from TPM2\_EncryptDecrypt2 interface.
  * Support importing EC keys via tpm2\_ptool import.
  * C\_InitToken: Fix improper SRK handle of 0x81000000, it should be 0x81000001.
  * Fix a leak in in tpm.c of an EVP\_PKEY object.
  * C\_GenerateKeyPair: was not adding PSS signatures as supported by RSA objects, add it.
  * Fix PSS signatures. Non-FIPS mode TPMs produce PSS signatures with a
    max salt len that poses interoperability issues with verifying clients,
    notably TLS in OpenSSL.
  * Fix Java PKCS11 Provider Signature Verification: #401
  * VerifyRecover support, known working with Public Key RSA objects and
    mechanism CKM_RSA_PKCS.
  * db: Modfiy search and create behavior. See
    [docs/INITIALIZING.md](https://github.com/tpm2-software/tpm2-pkcs11/blob/master/docs/INITIALIZING.md)
    for details.
  * Fix printf(3) format specifier errors.
  * ci: increase CI coverage to: Fedora 30, Ubuntu 16.04, Ubuntu 18.04.
  * configure: check for Python version >= 3.7 and pass to Automake. No
    need to set PYTHON\_INTERPRETER anymore.
  * Fix segfault/memory corruption bugs in C\_Destroy().
  * Fix segfault when no user pin is provisioned.
  * Support C\_SetAttributeValue.
  * Support for selectable backend using TPM2\_PKCS11\_BACKEND=esysdb being current version.
  * Support for backend fapi that uses the tss2-fapi keystore instead of an sqlite db.
    - This is auto-detected based on tss2-fapi being installed at configure time, and can be controlled
      via --enable/disable-fapi.
  * C\_CreateObject: Support for CKO\_DATA objects only with CKA\_PRIVATE set to CK\_TRUE. Token
    defaults to CK_TRUE.
  * Fix: src/lib/ssl\_util.c:555:54: error: passing argument 3 of ‘EVP\_PKEY\_verify\_recover’ from incompatible pointer type
  * Added tpm2\_ptool link commandlet for linking existing tpm2 objects into a compatible token. For details see
    [this](https://github.com/tpm2-software/tpm2-pkcs11/blob/master/docs/INTEROPERABILITY.md) document.

    Supported tpm2 objects are:
      - serialized TPM2B_PUBLIC and TPM2B_PRIVATE data structures, as produced by
      [tpm2_create](https://github.com/tpm2-software/tpm2-tools/blob/master/man/tpm2_create.1.md) -u and -r outputs
      respectively.
      - PEM encoded keys produced by
      [tpm2tss-genkey](https://github.com/tpm2-software/tpm2-tss-engine/blob/master/man/tpm2tss-genkey.1.md)

### 1.3.2 - 2020-08-10
  * Fix C\_InitToken, ensure no embedded nul byte.
  * Fix free of mutex being held in C\_InitToken failures: #573
  * Fix C\_Login CKU\_USER login attempt before pin is setup: #563
  * Fix C\_InitToken double init issues #577

### 1.3.1 - 2020-07-27
  * Fix double free.

### 1.3.0 - 2020-07-7
  * C\_CreateObject: Support for CKO\_DATA objects only with CKA\_PRIVATE set to CK\_TRUE.
    Token defaults to CK\_TRUE.
  * Fix Tests against simulator that support RSA 3072 keys

### 1.2.0 - 2020-03-30
  * Fix PSS signatures. Non-FIPS mode TPMs produce PSS signatures with a
    max salt len that poses interoperability issues with verifying clients,
    notably TLS in OpenSSL.
  * Handle Esys\_LoadExternal() API change where the hierarchy handle switches to an
    ESYS\_TR rather than a TPM2\_RH\_.

### 1.1.1 - 2020-06-19

  * test/pkcs-get-mechanism: allow a maximum key size of 3072 bits.

### 1.1.0 - 2020-03-09
  * DB Schema Change from 1 to 3.
    - **Backup your DB before upgrading**
  * Support C_InitToken interface.
  * Add Java PKCS11 Keystore support for RSA/ECB/RSAPKCS1.5
    via public encrypt and private decrypt.
  * Decouple handles from db primary keys. Key handles are
    no longer stable between runs.
  * tpm2_ptool objmod:
    - Support adding an attribute.
    - Fix bug in variable name vtype over type.
  * C_Sign: support mechanism CKM_RSA_X_509.
  * C_GetTokenInfo: add missing mechanism CKM_SHA512_RSA_PKCS.
  * Fix store search logic to fail when TPM2_PKCS11_STORE cannot be accessed.
  * Fix potential double free in token_free() logic.
  * Fix -Werror=format-truncation with GCC >= 7 #415
  * Fix unitialized variable warnings #416
  * test: use release tarball vs source code.
  * build: clean leftover file in make clean.
  * release: add missing tests to tarball no matter configure options.
  * test: fix invalid flags on CKM_SHA512_RSA_PKCS causing test failures.
  * Switch OASIS pkcs11 headers to FSF Unlimited License Headers.

### 1.0.3 - 2020-06-15

  * test/pkcs-get-mechanism: allow a maximum key size of 3072 bits.

### 1.0.2 - 2020-06-09

  * Fix build issue about unused variable config. Notably fixes gcc10 builds.

### 1.0.1 - 2020-1-6

  * stop linking against libdl
  * add missing test integration scripts to dist tarball.

## 1.0 - 2019-12-28

  * Initial Release<|MERGE_RESOLUTION|>--- conflicted
+++ resolved
@@ -1,14 +1,10 @@
 # Changelog
 
-<<<<<<< HEAD
 ### next
   * Fix warning ../configure: line 14383: ]: command not found
   * Fix CKM_RSA_PKCS_PSS mechanism.
 
-### 1.4.0-RC0 - 2020-08-17
-=======
 ### 1.4.0 - 2020-08-24
->>>>>>> 78bbf6a0
   * Fix superflous error message when falling back from TPM2\_EncryptDecrypt2 interface.
   * Support importing EC keys via tpm2\_ptool import.
   * C\_InitToken: Fix improper SRK handle of 0x81000000, it should be 0x81000001.
