--- conflicted
+++ resolved
@@ -1,6 +1,5 @@
 # Changelog
 
-<<<<<<< HEAD
 ### next - next
   * C_InitToken: Fix improper SRK handle of 0x81000000, it should be 0x81000001.
   * Fix a leak in in tpm.c of an EVP_PKEY object.
@@ -46,11 +45,10 @@
   * release: add missing tests to tarball no matter configure options.
   * test: fix invalid flags on CKM_SHA512_RSA_PKCS causing test failures.
   * Switch OASIS pkcs11 headers to FSF Unlimited License Headers.
-=======
+
 ### 1.0.3 - 2020-06-15
 
   * test/pkcs-get-mechanism: allow a maximum key size of 3072 bits.
->>>>>>> be8c557d
 
 ### 1.0.2 - 2020-06-09
 
